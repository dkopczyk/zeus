"""GPU management module for Zeus."""

from __future__ import annotations
import abc
import functools
import os
from typing import TYPE_CHECKING, Sequence
import contextlib

import pynvml  # necessary for testing to mock!

# import amdsmi

from zeus.device.exception import ZeusBaseGPUError
from zeus.utils.logging import get_logger

logger = get_logger(name=__name__)

if TYPE_CHECKING:
    import amdsmi

""" EXCEPTION WRAPPERS """


class ZeusGPUInitError(ZeusBaseGPUError):
    """Import error or GPU library initialization failures."""

    def __init__(self, message: str) -> None:
        """Initialize Zeus Exception."""
        super().__init__(message)


class ZeusGPUInvalidArgError(ZeusBaseGPUError):
    """Zeus GPU exception class Wrapper for Invalid Argument."""

    def __init__(self, message: str) -> None:
        """Initialize Zeus Exception."""
        super().__init__(message)


class ZeusGPUNotSupportedError(ZeusBaseGPUError):
    """Zeus GPU exception class Wrapper for Not Supported Operation on GPU."""

    def __init__(self, message: str) -> None:
        """Initialize Zeus Exception."""
        super().__init__(message)


class ZeusGPUNoPermissionError(ZeusBaseGPUError):
    """Zeus GPU exception class Wrapper for No Permission to perform GPU operation."""

    def __init__(self, message: str) -> None:
        """Initialize Zeus Exception."""
        super().__init__(message)


class ZeusGPUAlreadyInitializedError(ZeusBaseGPUError):
    """Zeus GPU exception class Wrapper for Already Initialized GPU."""

    def __init__(self, message: str) -> None:
        """Initialize Zeus Exception."""
        super().__init__(message)


class ZeusGPUNotFoundError(ZeusBaseGPUError):
    """Zeus GPU exception class Wrapper for Not Found GPU."""

    def __init__(self, message: str) -> None:
        """Initialize Zeus Exception."""
        super().__init__(message)


class ZeusGPUInsufficientSizeError(ZeusBaseGPUError):
    """Zeus GPU exception class Wrapper for Insufficient Size."""

    def __init__(self, message: str) -> None:
        """Initialize Zeus Exception."""
        super().__init__(message)


class ZeusGPUInsufficientPowerError(ZeusBaseGPUError):
    """Zeus GPU exception class Wrapper for Insufficient Power."""

    def __init__(self, message: str) -> None:
        """Initialize Zeus Exception."""
        super().__init__(message)


class ZeusGPUDriverNotLoadedError(ZeusBaseGPUError):
    """Zeus GPU exception class Wrapper for Driver Error."""

    def __init__(self, message: str) -> None:
        """Initialize Zeus Exception."""
        super().__init__(message)


class ZeusGPUTimeoutError(ZeusBaseGPUError):
    """Zeus GPU exception class Wrapper for Timeout Error."""

    def __init__(self, message: str) -> None:
        """Initialize Zeus Exception."""
        super().__init__(message)


class ZeusGPUIRQError(ZeusBaseGPUError):
    """Zeus GPU exception class Wrapper for IRQ Error."""

    def __init__(self, message: str) -> None:
        """Initialize Zeus Exception."""
        super().__init__(message)


class ZeusGPULibraryNotFoundError(ZeusBaseGPUError):
    """Zeus GPU exception class Wrapper for Library Not Found Error."""

    def __init__(self, message: str) -> None:
        """Initialize Zeus Exception."""
        super().__init__(message)


class ZeusGPUFunctionNotFoundError(ZeusBaseGPUError):
    """Zeus GPU exception class Wrapper for Function Not Found Error."""

    def __init__(self, message: str) -> None:
        """Initialize Zeus Exception."""
        super().__init__(message)


class ZeusGPUCorruptedInfoROMError(ZeusBaseGPUError):
    """Zeus GPU exception class Wrapper for Corrupted Info ROM Error."""

    def __init__(self, message: str) -> None:
        """Initialize Zeus Exception."""
        super().__init__(message)


class ZeusGPULostError(ZeusBaseGPUError):
    """Zeus GPU exception class Wrapper for Lost GPU Error."""

    def __init__(self, message: str) -> None:
        """Initialize Zeus Exception."""
        super().__init__(message)


class ZeusGPUResetRequiredError(ZeusBaseGPUError):
    """Zeus GPU exception class Wrapper for Reset Required Error."""

    def __init__(self, message: str) -> None:
        """Initialize Zeus Exception."""
        super().__init__(message)


class ZeusGPUOperatingSystemError(ZeusBaseGPUError):
    """Zeus GPU exception class Wrapper for Operating System Error."""

    def __init__(self, message: str) -> None:
        """Initialize Zeus Exception."""
        super().__init__(message)


class ZeusGPULibRMVersionMismatchError(ZeusBaseGPUError):
    """Zeus GPU exception class Wrapper for LibRM Version Mismatch Error."""

    def __init__(self, message: str) -> None:
        """Initialize Zeus Exception."""
        super().__init__(message)


class ZeusGPUMemoryError(ZeusBaseGPUError):
    """Zeus GPU exception class Wrapper for Insufficient Memory Error."""

    def __init__(self, message: str) -> None:
        """Initialize Zeus Exception."""
        super().__init__(message)


class ZeusGPUUnknownError(ZeusBaseGPUError):
    """Zeus GPU exception class Wrapper for Unknown Error."""

    def __init__(self, message: str) -> None:
        """Initialize Zeus Exception."""
        super().__init__(message)


""" SINGLE GPU MANAGEMENT OBJECTS """


class GPU(abc.ABC):
    """Abstract base class for GPU management.

    This class defines the interface for interacting with GPUs, subclasses should implement the methods to interact with specific GPU libraries
    (e.g., NVML for NVIDIA GPUs).
    """

    def __init__(self, gpu_index: int) -> None:
        """Initialize the GPU with a specified index."""
        self.gpu_index = gpu_index

    @abc.abstractmethod
    def getPowerManagementLimitConstraints(self) -> tuple[int, int]:
        """Return the minimum and maximum power management limits for the GPU. Units: mW."""
        pass

    @abc.abstractmethod
    def setPersistenceMode(self, enable: bool) -> None:
        """Enable persistence mode for the GPU."""
        pass

    @abc.abstractmethod
    def setPowerManagementLimit(self, value: int) -> None:
        """Set the power management limit for the GPU to a specified value or default. Unit: mW."""
        pass

    @abc.abstractmethod
    def resetPowerManagementLimit(self) -> None:
        """Resets the power management limit for the specified GPU to the default value."""
        pass

    @abc.abstractmethod
    def setMemoryLockedClocks(self, minMemClockMHz: int, maxMemClockMHz: int) -> None:
        """Lock the memory clock to a specified range. Units: MHz."""
        pass

    @abc.abstractmethod
    def getSupportedMemoryClocks(self) -> list[int]:
        """Return a list of supported memory clock frequencies for the GPU. Units: MHz."""
        pass

    @abc.abstractmethod
    def getSupportedGraphicsClocks(self, freq: int) -> list[int]:
        """Return a list of supported graphics clock frequencies for a given memory frequency. Units: MHz."""
        pass

    @abc.abstractmethod
    def getName(self) -> str:
        """Return the name of the GPU."""
        pass

    @abc.abstractmethod
<<<<<<< HEAD
    def setGpuLockedClocks(
        self, index: int, minGpuClockMHz: int, maxGpuClockMHz: int
    ) -> None:
=======
    def setGpuLockedClocks(self, minGpuClockMHz: int, maxGpuClockMHz: int) -> None:
>>>>>>> 48c3cd2e
        """Lock the GPU clock to a specified range. Units: MHz."""
        pass

    @abc.abstractmethod
    def resetMemoryLockedClocks(self) -> None:
        """Reset the memory locked clocks to default values."""
        pass

    @abc.abstractmethod
    def resetGpuLockedClocks(self) -> None:
        """Reset the GPU locked clocks to default values."""
        pass

    @abc.abstractmethod
    def getPowerUsage(self) -> int:
        """Return the current power usage of the GPU. Units: mW."""
        pass

    @abc.abstractmethod
    def supportsGetTotalEnergyConsumption(self) -> bool:
        """Check if the GPU supports retrieving total energy consumption."""
        pass

    @abc.abstractmethod
    def getTotalEnergyConsumption(self) -> int:
        """Return the total energy consumption of the GPU since driver load. Units: mJ."""
        pass


""" GPU MANAGEMENT OBJECTS """


def _handle_nvml_errors(func):
    @functools.wraps(func)
    def wrapper(*args, **kwargs):
        try:
            return func(*args, **kwargs)
        except pynvml.NVMLError as e:
            exception_class = NVIDIAGPU._exception_map.get(e.value, ZeusGPUUnknownError)
            raise exception_class(str(e)) from e

    return wrapper


class NVIDIAGPU(GPU):
    """Control a Single NVIDIA GPU.

    Uses NVML Library to control and query GPU. There is a 1:1 mapping between the methods in this class and the NVML library functions.
    Zeus GPU Exceptions are raised when NVML errors occur.
    To ensure computational efficiency, this class utilizes caching (ex. saves the handle) to avoid repeated calls to NVML.
    """

    def __init__(self, gpu_index: int) -> None:
        """Initializes the NVIDIAGPU object with a specified GPU index. Acquires a handle to the GPU using `pynvml.nvmlDeviceGetHandleByIndex`."""
        super().__init__(gpu_index)
        self._get_handle()
        self._supportsGetTotalEnergyConsumption = None

    _exception_map = {
        pynvml.NVML_ERROR_UNINITIALIZED: ZeusGPUInitError,
        pynvml.NVML_ERROR_INVALID_ARGUMENT: ZeusGPUInvalidArgError,
        pynvml.NVML_ERROR_NOT_SUPPORTED: ZeusGPUNotSupportedError,
        pynvml.NVML_ERROR_NO_PERMISSION: ZeusGPUNoPermissionError,
        pynvml.NVML_ERROR_ALREADY_INITIALIZED: ZeusGPUAlreadyInitializedError,
        pynvml.NVML_ERROR_NOT_FOUND: ZeusGPUNotFoundError,
        pynvml.NVML_ERROR_INSUFFICIENT_SIZE: ZeusGPUInsufficientSizeError,
        pynvml.NVML_ERROR_INSUFFICIENT_POWER: ZeusGPUInsufficientPowerError,
        pynvml.NVML_ERROR_DRIVER_NOT_LOADED: ZeusGPUDriverNotLoadedError,
        pynvml.NVML_ERROR_TIMEOUT: ZeusGPUTimeoutError,
        pynvml.NVML_ERROR_IRQ_ISSUE: ZeusGPUIRQError,
        pynvml.NVML_ERROR_LIBRARY_NOT_FOUND: ZeusGPULibraryNotFoundError,
        pynvml.NVML_ERROR_FUNCTION_NOT_FOUND: ZeusGPUFunctionNotFoundError,
        pynvml.NVML_ERROR_CORRUPTED_INFOROM: ZeusGPUCorruptedInfoROMError,
        pynvml.NVML_ERROR_GPU_IS_LOST: ZeusGPULostError,
        pynvml.NVML_ERROR_RESET_REQUIRED: ZeusGPUResetRequiredError,
        pynvml.NVML_ERROR_OPERATING_SYSTEM: ZeusGPUOperatingSystemError,
        pynvml.NVML_ERROR_LIB_RM_VERSION_MISMATCH: ZeusGPULibRMVersionMismatchError,
        pynvml.NVML_ERROR_MEMORY: ZeusGPUMemoryError,
        pynvml.NVML_ERROR_UNKNOWN: ZeusGPUUnknownError,
    }

    @_handle_nvml_errors
    def _get_handle(self):
        self.handle = pynvml.nvmlDeviceGetHandleByIndex(self.gpu_index)

    @_handle_nvml_errors
    def getPowerManagementLimitConstraints(self) -> tuple[int, int]:
        """Returns the minimum and maximum power management limits for the specified GPU. Units: mW."""
        min_, max_ = pynvml.nvmlDeviceGetPowerManagementLimitConstraints(self.handle)
        return (min_, max_)

    @_handle_nvml_errors
    def setPersistenceMode(self, enable: bool) -> None:
        """If enable = True, enables persistence mode for the specified GPU. If enable = False, disables persistence mode."""
        if enable:
            pynvml.nvmlDeviceSetPersistenceMode(
                self.handle, pynvml.NVML_FEATURE_ENABLED
            )
        else:
            pynvml.nvmlDeviceSetPersistenceMode(
                self.handle, pynvml.NVML_FEATURE_DISABLED
            )

    @_handle_nvml_errors
    def setPowerManagementLimit(self, value: int) -> None:
        """Sets the power management limit for the specified GPU to the given value. Unit: mW."""
        pynvml.nvmlDeviceSetPowerManagementLimit(self.handle, value)

    @_handle_nvml_errors
    def resetPowerManagementLimit(self) -> None:
        """Resets the power management limit for the specified GPU to the default value."""
        pynvml.nvmlDeviceSetPowerManagementLimit(
            self.handle,
            pynvml.nvmlDeviceGetPowerManagementDefaultLimit(self.handle),
        )

    @_handle_nvml_errors
    def setMemoryLockedClocks(self, minMemClockMHz: int, maxMemClockMHz: int) -> None:
        """Locks the memory clock of the specified GPU to a range defined by the minimum and maximum memory clock frequencies.  Units: MHz."""
        pynvml.nvmlDeviceSetMemoryLockedClocks(
            self.handle, minMemClockMHz, maxMemClockMHz
        )

    @_handle_nvml_errors
    def getSupportedMemoryClocks(self) -> list[int]:
        """Returns a list of supported memory clock frequencies for the specified GPU. Units: MHz."""
        return pynvml.nvmlDeviceGetSupportedMemoryClocks(self.handle)

    @_handle_nvml_errors
    def getSupportedGraphicsClocks(self, freq: int) -> list[int]:
        """Returns a list of supported graphics clock frequencies for the specified GPU at a given frequency. Units: MHz."""
        return pynvml.nvmlDeviceGetSupportedGraphicsClocks(self.handle, freq)

    @_handle_nvml_errors
    def getName(self) -> str:
        """Returns the name of the specified GPU."""
        return pynvml.nvmlDeviceGetName(self.handle)

    @_handle_nvml_errors
    def setGpuLockedClocks(self, minGpuClockMHz: int, maxGpuClockMHz: int) -> None:
        """Locks the GPU clock of the specified GPU to a range defined by the minimum and maximum GPU clock frequencies. Units: MHz."""
        pynvml.nvmlDeviceSetGpuLockedClocks(self.handle, minGpuClockMHz, maxGpuClockMHz)

    @_handle_nvml_errors
    def resetMemoryLockedClocks(self) -> None:
        """Resets the memory locked clocks of the specified GPU to their default values."""
        pynvml.nvmlDeviceResetMemoryLockedClocks(self.handle)

    @_handle_nvml_errors
    def resetGpuLockedClocks(self) -> None:
        """Resets the GPU locked clocks of the specified GPU to their default values."""
        pynvml.nvmlDeviceResetGpuLockedClocks(self.handle)

    @_handle_nvml_errors
    def getPowerUsage(self) -> int:
        """Returns the power usage of the specified GPU. Units: mW."""
        return pynvml.nvmlDeviceGetPowerUsage(self.handle)

    @_handle_nvml_errors
    def supportsGetTotalEnergyConsumption(self) -> bool:
        """Returns True if the specified GPU supports retrieving the total energy consumption."""
        # NVIDIA GPUs Volta or newer support this method
        if self._supportsGetTotalEnergyConsumption is None:
            self._supportsGetTotalEnergyConsumption = (
                pynvml.nvmlDeviceGetArchitecture(self.handle)
                >= pynvml.NVML_DEVICE_ARCH_VOLTA
            )

        return self._supportsGetTotalEnergyConsumption

    @_handle_nvml_errors
    def getTotalEnergyConsumption(self) -> int:
        """Returns the total energy consumption of the specified GPU. Units: mJ."""
        return pynvml.nvmlDeviceGetTotalEnergyConsumption(self.handle)


class UnprivilegedNVIDIAGPU(NVIDIAGPU):
    """Control a Single NVIDIA GPU with no SYS_ADMIN privileges.

    Uses NVML Library to control and query GPU. There is a 1:1 mapping between the methods in this class and the NVML library functions.
    Zeus GPU Exceptions are raised when NVML errors occur.
    To ensure computational efficiency, this class utilizes caching (ex. saves the handle) to avoid repeated calls to NVML.
    """

    pass


def _handle_amdsmi_errors(func):
    @functools.wraps(func)
    def wrapper(*args, **kwargs):
        try:
            return func(*args, **kwargs)
        except amdsmi.AmdSmiLibraryException as e:
            exception_class = AMDGPU._exception_map.get(
                e.get_error_code(), ZeusGPUUnknownError
            )
            raise exception_class(e.get_error_info()) from e

    return wrapper


class AMDGPU(GPU):
    """Control a Single AMD GPU.

    Uses amdsmi Library to control and query GPU. There is a 1:1 mapping between the methods in this class and the amdsmi library functions.
    Zeus GPU Exceptions are raised when amdsmi errors occur.
    To ensure computational efficiency, this class utilizes caching (ex. saves the handle) to avoid repeated calls to amdsmi.
    Supports ROCM 5.7
    """

    def __init__(self, gpu_index: int) -> None:
        """Initializes the AMDGPU object with a specified GPU index. Acquires a handle to the GPU using `amdsmi.amdsmi_get_processor_handles()`."""
        super().__init__(gpu_index)
        self._get_handle()
        self._supportsGetTotalEnergyConsumption = None

    _exception_map = {
        amdsmi.amdsmi_wrapper.AMDSMI_STATUS_INVAL: ZeusGPUInvalidArgError,
        amdsmi.amdsmi_wrapper.AMDSMI_STATUS_NOT_SUPPORTED: ZeusGPUNotSupportedError,
        amdsmi.amdsmi_wrapper.AMDSMI_STATUS_TIMEOUT: ZeusGPUTimeoutError,
        amdsmi.amdsmi_wrapper.AMDSMI_STATUS_NO_PERM: ZeusGPUNoPermissionError,
        amdsmi.amdsmi_wrapper.AMDSMI_STATUS_OUT_OF_RESOURCES: ZeusGPUMemoryError,
        amdsmi.amdsmi_wrapper.AMDSMI_STATUS_INIT_ERROR: ZeusGPUInitError,
        amdsmi.amdsmi_wrapper.AMDSMI_STATUS_NOT_FOUND: ZeusGPUNotFoundError,
        amdsmi.amdsmi_wrapper.AMDSMI_STATUS_NOT_INIT: ZeusGPUInitError,
        amdsmi.amdsmi_wrapper.AMDSMI_STATUS_DRIVER_NOT_LOADED: ZeusGPUDriverNotLoadedError,
        amdsmi.amdsmi_wrapper.AMDSMI_STATUS_INSUFFICIENT_SIZE: ZeusGPUInsufficientSizeError,
        amdsmi.amdsmi_wrapper.AMDSMI_NO_ENERGY_DRV: ZeusGPUDriverNotLoadedError,
        amdsmi.amdsmi_wrapper.AMDSMI_NO_MSR_DRV: ZeusGPUDriverNotLoadedError,
        amdsmi.amdsmi_wrapper.AMDSMI_NO_HSMP_DRV: ZeusGPUDriverNotLoadedError,
        amdsmi.amdsmi_wrapper.AMDSMI_NO_HSMP_SUP: ZeusGPUNotSupportedError,
        amdsmi.amdsmi_wrapper.AMDSMI_NO_HSMP_MSG_SUP: ZeusGPUNotSupportedError,
        amdsmi.amdsmi_wrapper.AMDSMI_HSMP_TIMEOUT: ZeusGPUTimeoutError,
        amdsmi.amdsmi_wrapper.AMDSMI_NO_DRV: ZeusGPUDriverNotLoadedError,
        amdsmi.amdsmi_wrapper.AMDSMI_FILE_NOT_FOUND: ZeusGPULibraryNotFoundError,
        amdsmi.amdsmi_wrapper.AMDSMI_ARG_PTR_NULL: ZeusGPUInvalidArgError,
        amdsmi.amdsmi_wrapper.AMDSMI_STATUS_UNKNOWN_ERROR: ZeusGPUUnknownError,
    }

    @_handle_amdsmi_errors
    def _get_handle(self):
        handles = amdsmi.amdsmi_get_processor_handles()
        if len(handles) <= self.gpu_index:
            raise ZeusGPUNotFoundError(
                f"GPU with index {self.gpu_index} not found. Found {len(handles)} GPUs."
            )
        self.handle = amdsmi.amdsmi_get_processor_handles()[self.gpu_index]

    @_handle_amdsmi_errors
    def getPowerManagementLimitConstraints(self) -> tuple[int, int]:
        """Returns the minimum and maximum power management limits for the specified GPU. Units: mW."""
        info = amdsmi.amdsmi_get_power_cap_info(self.handle)
        return (info.min_power_cap * 1000, info.max_power_cap * 1000)

    @_handle_amdsmi_errors
    def setPersistenceMode(self, enable: bool) -> None:
        """If enable = True, enables persistence mode for the specified GPU. If enable = False, disables persistence mode."""
        # N/A for AMD GPUs.
        pass

    @_handle_amdsmi_errors
    def setPowerManagementLimit(self, value: int) -> None:
        """Sets the power management limit for the specified GPU to the given value. Unit: mW."""
        amdsmi.amdsmi_set_power_cap(
            self.handle, 0, int(value * 1000)
        )  # Units for set_power_cap: microwatts

    @_handle_amdsmi_errors
    def resetPowerManagementLimit(self) -> None:
        """Resets the power management limit for the specified GPU to the default value."""
        info = amdsmi.amdsmi_get_power_cap_info(self.handle)
        amdsmi.amdsmi_set_power_cap(self.handle, 0, cap=info.default_power_cap)

    @_handle_amdsmi_errors
    def setMemoryLockedClocks(self, minMemClockMHz: int, maxMemClockMHz: int) -> None:
        """Locks the memory clock of the specified GPU to a range defined by the minimum and maximum memory clock frequencies. Units: MHz."""
        amdsmi.amdsmi_set_gpu_clk_range(
            self.handle,
            minMemClockMHz,
            maxMemClockMHz,
            clk_type=amdsmi.AmdSmiClkType.MEM,
        )

    @_handle_amdsmi_errors
    def getSupportedMemoryClocks(self) -> list[int]:
        """Returns a list of supported memory clock frequencies for the specified GPU. Units: MHz."""
        raise ZeusGPUNotSupportedError(
            "AMDSMI does not support querying memory frequencies"
        )

    @_handle_amdsmi_errors
    def getSupportedGraphicsClocks(self, freq: int) -> list[int]:
        """Returns a list of supported graphics clock frequencies for the specified GPU at a given frequency. Units: MHz."""
        raise ZeusGPUNotSupportedError(
            "AMDSMI does not support querying GFX frequencies given a memory frequency"
        )

    @_handle_amdsmi_errors
    def getName(self) -> str:
        """Returns the name of the specified GPU."""
        info = amdsmi.amdsmi_get_gpu_asic_info(self.handle)
        return info["market_name"]

    @_handle_amdsmi_errors
    def setGpuLockedClocks(self, minGpuClockMHz: int, maxGpuClockMHz: int) -> None:
        """Locks the GPU clock of the specified GPU to a range defined by the minimum and maximum GPU clock frequencies.  Units: MHz."""
        amdsmi.amdsmi_set_gpu_clk_range(
            self.handle,
            minGpuClockMHz,
            maxGpuClockMHz,
<<<<<<< HEAD
            clk_type=amdsmi.AmdSmiClkType.GFX,
=======
            clk_type=amdsmi.AMDSMI_CLK_TYPE_GFX,
>>>>>>> 48c3cd2e
        )

    @_handle_amdsmi_errors
    def resetMemoryLockedClocks(self) -> None:
        """Resets the memory locked clocks of the specified GPU to their default values."""
        # Get default MEM clock values
        _, max_clk, min_clk = amdsmi.amdsmi_get_clock_info(
            self.handle, amdsmi.AmdSmiClkType.MEM
        )

        amdsmi.amdsmi_set_gpu_clk_range(
            self.handle,
            min_clk,
            max_clk,
            clk_type=amdsmi.AmdSmiClkType.MEM,
        )

    @_handle_amdsmi_errors
    def resetGpuLockedClocks(self) -> None:
        """Resets the GPU locked clocks of the specified GPU to their default values."""
        # Get default GPU clock values
        _, max_clk, min_clk = amdsmi.amdsmi_get_clock_info(
            self.handle, amdsmi.AmdSmiClkType.GFX
        )

        amdsmi.amdsmi_set_gpu_clk_range(
            self.handle,
            min_clk,
            max_clk,
            clk_type=amdsmi.AmdSmiClkType.GFX,
        )

    @_handle_amdsmi_errors
    def getPowerUsage(self) -> int:
        """Returns the power usage of the specified GPU. Units: mW."""
        return (
            amdsmi.amdsmi_get_power_info(self.handle)["average_socket_power"] * 1000
        )  # returns in W, convert to mW

    @_handle_amdsmi_errors
    def supportsGetTotalEnergyConsumption(self) -> bool:
        """Returns True if the specified GPU supports retrieving the total energy consumption."""
        if self._supportsGetTotalEnergyConsumption is None:
            try:
                _ = amdsmi.amdsmi_get_energy_count(self.handle)
                self._supportsGetTotalEnergyConsumption = True
            except amdsmi.AMDSMI_STATUS_NOT_SUPPORTED:
                self._supportsGetTotalEnergyConsumption = False

        return self._supportsGetTotalEnergyConsumption

    @_handle_amdsmi_errors
    def getTotalEnergyConsumption(self) -> int:
        """Returns the total energy consumption of the specified GPU. Units: mJ."""
        info = amdsmi.amdsmi_get_energy_count(self.handle)
        return int(
            info["power"] / 1e3
        )  # returns in micro Joules, convert to mili Joules


class UnprivilegedAMDGPU(AMDGPU):
    """Control a Single AMD GPU with no SYS_ADMIN privileges.

    Uses amdsmi Library to control and query GPU. There is a 1:1 mapping between the methods in this class and the amdsmi library functions.
    Zeus GPU Exceptions are raised when amdsmi errors occur.
    To ensure computational efficiency, this class utilizes caching (ex. saves the handle) to avoid repeated calls to amdsmi.
    """

    pass


class GPUs(abc.ABC):
    """An abstract base class for GPU manager object.

    This class defines the essential interface and common functionality for GPU management, instantiating multiple `GPU` objects for each GPU being tracked.
    Forwards the call for a specific method to the corresponding GPU object.
    """

    @abc.abstractmethod
    def __init__(self, ensure_homogeneous: bool = False) -> None:
        """Initializes the GPU management library to communicate with the GPU driver and sets up tracking for specified GPUs."""
        pass

    @abc.abstractmethod
    def __del__(self) -> None:
        """Shuts down the GPU monitoring library to release resources and clean up."""
        pass

    @property
    @abc.abstractmethod
    def gpus(self) -> Sequence[GPU]:
        """Returns a list of GPU objects being tracked."""
        pass

    def _ensure_homogeneous(self) -> None:
        """Ensures that all tracked GPUs are homogeneous in terms of name."""
        gpu_names = [gpu.getName() for gpu in self.gpus]
        # Both zero (no GPUs found) and one are fine.
        if len(set(gpu_names)) > 1:
            raise ZeusBaseGPUError(f"Heterogeneous GPUs found: {gpu_names}")

    def getPowerManagementLimitConstraints(self, index: int) -> tuple[int, int]:
        """Returns the minimum and maximum power management limits for the specified GPU. Units: mW."""
        return self.gpus[index].getPowerManagementLimitConstraints()

    def setPersistenceMode(self, index: int, enable: bool) -> None:
        """Enables persistence mode for the specified GPU."""
        self.gpus[index].setPersistenceMode(enable)

    def setPowerManagementLimit(self, index: int, value: int) -> None:
        """Sets the power management limit for the specified GPU to the given value. Unit: mW."""
        self.gpus[index].setPowerManagementLimit(value)

    def resetPowerManagementLimit(self, index: int) -> None:
        """Resets the power management limit for the specified GPU to the default value."""
        self.gpus[index].resetPowerManagementLimit()

    def setMemoryLockedClocks(
        self, index: int, minMemClockMHz: int, maxMemClockMHz: int
    ) -> None:
        """Locks the memory clock of the specified GPU to a range defined by the minimum and maximum memory clock frequencies. Units: MHz."""
        self.gpus[index].setMemoryLockedClocks(minMemClockMHz, maxMemClockMHz)

    def getSupportedMemoryClocks(self, index: int) -> list[int]:
        """Returns a list of supported memory clock frequencies for the specified GPU. Units: MHz."""
        return self.gpus[index].getSupportedMemoryClocks()

    def getSupportedGraphicsClocks(self, index: int, freq: int) -> list[int]:
        """Returns a list of supported graphics clock frequencies for the specified GPU at a given frequency. Units: MHz."""
        return self.gpus[index].getSupportedGraphicsClocks(freq)

    def getName(self, index: int) -> str:
        """Returns the name of the specified GPU."""
        return self.gpus[index].getName()

    def setGpuLockedClocks(
        self, index: int, minGpuClockMHz: int, maxGpuClockMHz: int
    ) -> None:
        """Locks the GPU clock of the specified GPU to a range defined by the minimum and maximum GPU clock frequencies. Units: MHz."""
        self.gpus[index].setGpuLockedClocks(minGpuClockMHz, maxGpuClockMHz)

    def resetMemoryLockedClocks(self, index: int) -> None:
        """Resets the memory locked clocks of the specified GPU to their default values."""
        self.gpus[index].resetMemoryLockedClocks()

    def resetGpuLockedClocks(self, index: int) -> None:
        """Resets the GPU locked clocks of the specified GPU to their default values."""
        self.gpus[index].resetGpuLockedClocks()

    def getPowerUsage(self, index: int) -> int:
        """Returns the power usage of the specified GPU. Units: mW."""
        return self.gpus[index].getPowerUsage()

    def supportsGetTotalEnergyConsumption(self, index: int) -> bool:
        """Returns True if the specified GPU supports retrieving the total energy consumption."""
        return self.gpus[index].supportsGetTotalEnergyConsumption()

    def getTotalEnergyConsumption(self, index: int) -> int:
        """Returns the total energy consumption of the specified GPU. Units: mJ."""
        return self.gpus[index].getTotalEnergyConsumption()

    def __len__(self) -> int:
        """Returns the number of GPUs being tracked."""
        return len(self.gpus)


class NVIDIAGPUs(GPUs):
    """NVIDIA GPU Manager object, containing individual NVIDIAGPU objects, abstracting pyNVML calls and handling related exceptions.

    This class provides a high-level interface to interact with NVIDIA GPUs. `CUDA_VISIBLE_DEVICES` environment variable is respected if set. For example, if there are
    4 GPUs and `CUDA_VISIBLE_DEVICES=0,2`, only GPUs 0 and 2 are instantiated. In this case, to access
    GPU of CUDA index 0, use the index 0, and for CUDA index 2, use the index 1.

    This class provides a 1:1 mapping between the methods and NVML library functions. For example, if you want to do the following:

    ```python
    handle = pynvml.nvmlDeviceGetHandleByIndex(gpu_index)
    constraints = pynvml.nvmlDeviceGetPowerManagementLimitConstraints(handle)
    ```

    You can now do:
    ```python
    gpus = get_gpus() # returns a NVIDIAGPUs object
    constraints =  gpus.getPowerManagementLimitConstraints(gpu_index)
    ```

    Note: This class instantiates (grabs the handle, by calling `pynvml.nvmlDeviceGetHandleByIndex`) all GPUs that are visible to the system, as determined by the `CUDA_VISIBLE_DEVICES` environment variable if set.
    """

    def __init__(self, ensure_homogeneous: bool = False) -> None:
        """Instantiates NVIDIAGPUs object, setting up tracking for specified NVIDIA GPUs.

        Args:
            ensure_homogeneous (bool): If True, ensures that all tracked GPUs have the same name (return value of `nvmlDeviceGetName`). False by default.
        """
        try:
            pynvml.nvmlInit()
            self._init_gpus()
            if ensure_homogeneous:
                self._ensure_homogeneous()
        except pynvml.NVMLError as e:
            exception_class = NVIDIAGPU._exception_map.get(e.value, ZeusBaseGPUError)
            raise exception_class(e.msg) from e

    @property
    def gpus(self) -> Sequence[GPU]:
        """Returns a list of NVIDIAGPU objects being tracked."""
        return self._gpus

    def _init_gpus(self) -> None:
        # Must respect `CUDA_VISIBLE_DEVICES` if set
        if (visible_device := os.environ.get("CUDA_VISIBLE_DEVICES")) is not None:
            self.visible_indices = [int(idx) for idx in visible_device.split(",")]
        else:
            self.visible_indices = list(range(pynvml.nvmlDeviceGetCount()))

        # initialize all GPUs
        self._gpus = [NVIDIAGPU(gpu_num) for gpu_num in self.visible_indices]

    def __del__(self) -> None:
        """Shuts down the NVIDIA GPU monitoring library to release resources and clean up."""
        with contextlib.suppress(pynvml.NVMLError):
            pynvml.nvmlShutdown()


class AMDGPUs(GPUs):
    """AMD GPU Manager object, containing individual AMDGPU objects, abstracting amdsmi calls and handling related exceptions.

    This class provides a high-level interface to interact with AMD GPUs. `HIP_VISIBLE_DEVICES` environment variable is respected if set. For example, if there are
    4 GPUs and `HIP_VISIBLE_DEVICES=0,2`, only GPUs 0 and 2 are instantiated. In this case, to access
    GPU of ROCR index 0, use the index 0, and for ROCR index 2, use the index 1.

    This class provides a 1:1 mapping between the methods and AMDSMI library functions. For example, if you want to do the following:

    ```python
    handle = amdsmi.amdsmi_get_processor_handles()[gpu_index]
    info = amdsmi.amdsmi_get_power_cap_info(self.handle)
    constraints = (info.min_power_cap, info.max_power_cap)
    ```

    You can now do:
    ```python
    gpus = get_gpus() # returns a AMDGPUs object
    constraints =  gpus.getPowerManagementLimitConstraints(gpu_index)
    ```

    Note: This class instantiates (grabs the handle, by calling `amdsmi.amdsmi_get_processor_handles()`) all GPUs that are visible to the system, as determined by the `HIP_VISIBLE_DEVICES` environment variable if set.

    """

    def __init__(self, ensure_homogeneous: bool = False) -> None:
        """Instantiates NVIDIAGPUs object, setting up tracking for specified NVIDIA GPUs.

        Args:
            ensure_homogeneous (bool, optional): If True, ensures that all tracked GPUs have the same name (return value of amdsmi.amdsmi_get_gpu_asic_info(handle).market_name). False by default.
        """
        try:
            amdsmi.amdsmi_init()
            self._init_gpus()
            if ensure_homogeneous:
                self._ensure_homogeneous()
        except amdsmi.AmdSmiException as e:
            exception_class = AMDGPU._exception_map.get(e.value, ZeusBaseGPUError)
            raise exception_class(e.msg) from e

    @property
    def gpus(self) -> list[GPU]:
        """Returns a list of NVIDIAGPU objects being tracked."""
        return self._gpus

    def _init_gpus(self) -> None:
        # Must respect `HIP_VISIBLE_DEVICES` if set
        if (visible_device := os.environ.get("HIP_VISIBLE_DEVICES")) is not None:
            self.visible_indices = [int(idx) for idx in visible_device.split(",")]
        else:
            self.visible_indices = list(
                range(len(amdsmi.amdsmi_get_processor_handles()))
            )

        self._gpus = [AMDGPU(gpu_num) for gpu_num in self.visible_indices]

    def __del__(self) -> None:
        """Shuts down the AMD GPU monitoring library to release resources and clean up."""
        with contextlib.suppress(amdsmi.AmdSmiException):
            amdsmi.amdsmi_shut_down()  # Ignore error on shutdown. Neccessary for proper cleanup and test functionality
    @property
    def gpus(self) -> Sequence[GPU]:
        """Returns a list of AMDGPU objects being tracked."""
        raise NotImplementedError("AMDGPUs.gpus is not implemented yet.")


_gpus: GPUs | None = None


def get_gpus(ensure_homogeneous: bool = False) -> GPUs:
    """Initialize and return a singleton GPU monitoring object for NVIDIA or AMD GPUs.

    The function returns a GPU management object that aims to abstract the underlying GPU monitoring libraries
    (pynvml for NVIDIA GPUs and amdsmi for AMD GPUs), and provides a 1:1 mapping between the methods in the object and related library functions.

    This function attempts to initialize GPU monitoring using the pynvml library for NVIDIA GPUs
    first. If pynvml is not available or fails to initialize, it then tries to use the amdsmi
    library for AMD GPUs. If both attempts fail, it raises a ZeusErrorInit exception.

    Args:
        ensure_homogeneous (bool, optional): If True, ensures that all tracked GPUs have the same name. False by default.
    """
    global _gpus
    if _gpus is not None:
        return _gpus

    if nvml_is_available():
        _gpus = NVIDIAGPUs(ensure_homogeneous)
        return _gpus
    elif amdsmi_is_available():
        _gpus = AMDGPUs(ensure_homogeneous)
        return _gpus
    else:
        raise ZeusGPUInitError(
            "NVML and AMDSMI unavailable. Failed to initialize GPU management library."
        )


def nvml_is_available() -> bool:
    """Check if PyNVML is available."""
    try:
        import pynvml
    except ImportError:
        logger.info("PyNVML is not available.")
        return False
    try:
        pynvml.nvmlInit()
        logger.info("PyNVML is available and initialized.")
        return True
    except pynvml.NVMLError:
        logger.info("PyNVML is available but could not initialize.")
        return False


def amdsmi_is_available() -> bool:
    """Check if amdsmi is available."""
    try:
        import amdsmi
    except ImportError:
        logger.info("amdsmi is not available.")
        return False
    try:
        amdsmi.amdsmi_init()
        logger.info("amdsmi is available and initialized")
        return True
    except amdsmi.AmdSmiLibraryException:
        logger.info("amdsmi is available but could not initialize.")
        return False<|MERGE_RESOLUTION|>--- conflicted
+++ resolved
@@ -237,13 +237,7 @@
         pass
 
     @abc.abstractmethod
-<<<<<<< HEAD
-    def setGpuLockedClocks(
-        self, index: int, minGpuClockMHz: int, maxGpuClockMHz: int
-    ) -> None:
-=======
     def setGpuLockedClocks(self, minGpuClockMHz: int, maxGpuClockMHz: int) -> None:
->>>>>>> 48c3cd2e
         """Lock the GPU clock to a specified range. Units: MHz."""
         pass
 
@@ -554,11 +548,7 @@
             self.handle,
             minGpuClockMHz,
             maxGpuClockMHz,
-<<<<<<< HEAD
             clk_type=amdsmi.AmdSmiClkType.GFX,
-=======
-            clk_type=amdsmi.AMDSMI_CLK_TYPE_GFX,
->>>>>>> 48c3cd2e
         )
 
     @_handle_amdsmi_errors
